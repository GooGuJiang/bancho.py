--- conflicted
+++ resolved
@@ -56,15 +56,9 @@
                     mysql-server redis-server \
                     nginx certbot
 
-<<<<<<< HEAD
 # optionally, install the nginx geoip2 module if you would like to use it in bancho.py
 cd tools && ./enable_geoip_module.sh && cd ..
 
-# install rust
-curl --proto '=https' --tlsv1.2 -sSf https://sh.rustup.rs | sh
-
-=======
->>>>>>> 701c4627
 # install python's package manager, pip
 # it's used to install python-specific dependencies
 wget https://bootstrap.pypa.io/get-pip.py
