--- conflicted
+++ resolved
@@ -1784,7 +1784,7 @@
 ) -> Response:
     # 首先尝试从官方成绩表中获取成绩
     score = await Score.from_sql(score_id)
-<<<<<<< HEAD
+
     if score is not None:
         key = f"{app.settings.R2_REPLAY_FOLDER}/{score_id}1.osr"
     else:
@@ -1797,48 +1797,6 @@
     # increment replay views for this score (official scores only)
     if score is not None and score.player is not None and player.id != score.player.id:
         app.state.loop.create_task(score.increment_replay_views())  # type: ignore[unused-awaitable]
-=======
-    is_custom_score = False
-
-    if not score:
-        # 如果官方成绩表中找不到，尝试从自定义成绩表中查找
-        custom_score = await custom_scores_repo.fetch_one(score_id=score_id)
-        if custom_score:
-            is_custom_score = True
-            # 为了兼容现有逻辑，我们需要创建一个临时的Score对象
-            # 但只需要player信息用于replay views统计
-            try:
-                score_player = await app.state.sessions.players.from_cache_or_sql(
-                    id=custom_score["user_id"],
-                )
-
-                # 创建一个简单的对象来保存player信息
-                class CustomScoreInfo:
-                    def __init__(self, player):
-                        self.player = player
-
-                score = CustomScoreInfo(score_player)
-            except:
-                score = None
-        else:
-            return Response(b"", status_code=404)
-
-    # 根据成绩类型确定回放文件路径
-    if is_custom_score:
-        file = REPLAYS_PATH / f"custom_{score_id}.osr"
-    else:
-        file = REPLAYS_PATH / f"{score_id}.osr"
-
-    if not file.exists():
-        return Response(b"", status_code=404)
-
-    # increment replay views for this score
-    if score and score.player is not None and player.id != score.player.id:
-        if not is_custom_score:
-            # 只有官方成绩才调用increment_replay_views方法
-            app.state.loop.create_task(score.increment_replay_views())  # type: ignore[unused-awaitable]
-        # 对于自定义成绩，我们暂时不增加replay views统计，或者可以实现类似的功能
->>>>>>> 720d2a1a
 
     return Response(data, media_type="application/octet-stream")
 
