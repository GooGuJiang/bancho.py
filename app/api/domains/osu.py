""" osu: handle connections from web, api, and beyond? """
from __future__ import annotations

import copy
import hashlib
import random
import secrets
import time
from base64 import b64decode
from collections import defaultdict
from enum import IntEnum
from enum import unique
from functools import cache
from pathlib import Path as SystemPath
from typing import Any
from typing import Awaitable
from typing import Callable
from typing import Literal
from typing import Mapping
from typing import Optional
from typing import TypeVar
from typing import Union
from urllib.parse import unquote
from urllib.parse import unquote_plus

import bcrypt
from fastapi import status
from fastapi.datastructures import FormData
from fastapi.datastructures import UploadFile
from fastapi.exceptions import HTTPException
from fastapi.param_functions import Depends
from fastapi.param_functions import File
from fastapi.param_functions import Form
from fastapi.param_functions import Header
from fastapi.param_functions import Path
from fastapi.param_functions import Query
from fastapi.requests import Request
from fastapi.responses import FileResponse
from fastapi.responses import ORJSONResponse
from fastapi.responses import RedirectResponse
from fastapi.responses import Response
from fastapi.routing import APIRouter
from py3rijndael import Pkcs7Padding
from py3rijndael import RijndaelCbc
from starlette.datastructures import UploadFile as StarletteUploadFile

import app.packets
import app.settings
import app.state
import app.utils
from app.constants import regexes
from app.constants.clientflags import LastFMFlags
from app.constants.gamemodes import GameMode
from app.constants.mods import Mods
from app.logging import Ansi
from app.logging import log
from app.logging import printc
from app.objects import models
from app.objects.beatmap import Beatmap
from app.objects.beatmap import ensure_local_osu_file
from app.objects.beatmap import RankedStatus
from app.objects.player import Player
from app.objects.player import Privileges
from app.objects.score import Grade
from app.objects.score import Score
from app.objects.score import SubmissionStatus
<<<<<<< HEAD
from app.repositories import stats as stats_repo
=======
from app.repositories import players as players_repo
>>>>>>> 27de93ed
from app.utils import escape_enum
from app.utils import pymysql_encode


BEATMAPS_PATH = SystemPath.cwd() / ".data/osu"
REPLAYS_PATH = SystemPath.cwd() / ".data/osr"
SCREENSHOTS_PATH = SystemPath.cwd() / ".data/ss"


router = APIRouter(
    tags=["osu! web API"],
    default_response_class=Response,
)


@cache
def authenticate_player_session(
    param_function: Callable[..., Any],
    username_alias: str = "u",
    pw_md5_alias: str = "p",
    err: Optional[Any] = None,
) -> Callable[[str, str], Awaitable[Player]]:
    async def wrapper(
        username: str = param_function(..., alias=username_alias),
        pw_md5: str = param_function(..., alias=pw_md5_alias),
    ) -> Player:
        if player := await app.state.sessions.players.from_login(
            name=unquote(username),
            pw_md5=pw_md5,
        ):
            return player

        # player login incorrect
        raise HTTPException(
            status_code=status.HTTP_401_UNAUTHORIZED,
            detail=err,  # TODO: make sure this works
        )

    return wrapper


""" /web/ handlers """

# TODO
# POST /web/osu-session.php
# POST /web/osu-osz2-bmsubmit-post.php
# POST /web/osu-osz2-bmsubmit-upload.php
# GET /web/osu-osz2-bmsubmit-getid.php
# GET /web/osu-get-beatmap-topic.php

OsuClientModes = Literal[
    "Menu",
    "Edit",
    "Play",
    "Exit",
    "SelectEdit",
    "SelectPlay",
    "SelectDrawings",
    "Rank",
    "Update",
    "Busy",
    "Unknown",
    "Lobby",
    "MatchSetup",
    "SelectMulti",
    "RankingVs",
    "OnlineSelection",
    "OptionsOffsetWizard",
    "RankingTagCoop",
    "RankingTeam",
    "BeatmapImport",
    "PackageUpdater",
    "Benchmark",
    "Tourney",
    "Charts",
]

OsuClientGameModes = Literal[
    "Osu",
    "Taiko",
    "CatchTheBeat",
    "OsuMania",
]


@router.post("/web/osu-error.php")
async def osuError(
    username: Optional[str] = Form(None, alias="u"),
    pw_md5: Optional[str] = Form(None, alias="h"),
    user_id: int = Form(..., alias="i", ge=3, le=2_147_483_647),
    osu_mode: OsuClientModes = Form(..., alias="osumode"),
    game_mode: OsuClientGameModes = Form(..., alias="gamemode"),
    game_time: int = Form(..., alias="gametime", ge=0),
    audio_time: int = Form(..., alias="audiotime"),
    culture: str = Form(...),
    map_id: int = Form(..., alias="beatmap_id", ge=0, le=2_147_483_647),
    map_md5: str = Form(..., alias="beatmap_checksum", min_length=32, max_length=32),
    exception: str = Form(...),
    feedback: Optional[str] = Form(None),
    stacktrace: str = Form(...),
    soft: bool = Form(...),
    map_count: int = Form(..., alias="beatmap_count", ge=0),
    compatibility: bool = Form(...),
    ram_used: int = Form(..., alias="ram", ge=0),
    osu_version: str = Form(..., alias="version"),
    exe_hash: str = Form(..., alias="exehash"),
    config: str = Form(...),
    screenshot_file: Optional[UploadFile] = File(None, alias="ss"),
):
    """Handle an error submitted from the osu! client."""
    if not app.settings.DEBUG:
        # only handle osu-error in debug mode
        return

    if username and pw_md5:
        if not (
            player := await app.state.sessions.players.from_login(
                name=unquote(username),
                pw_md5=pw_md5,
            )
        ):
            # player login incorrect
            await app.state.services.log_strange_occurrence("osu-error auth failed")
            player = None
    else:
        player = None

    err_desc = f"{feedback} ({exception})"
    log(f'{player or "Offline user"} sent osu-error: {err_desc}', Ansi.LCYAN)

    # NOTE: this stacktrace can be a LOT of data
    if app.settings.DEBUG and len(stacktrace) < 2000:
        printc(stacktrace[:-2], Ansi.LMAGENTA)

    # TODO: save error in db?


@router.post("/web/osu-screenshot.php")
async def osuScreenshot(
    player: Player = Depends(authenticate_player_session(Form, "u", "p")),
    endpoint_version: int = Form(..., alias="v"),
    screenshot_file: UploadFile = File(..., alias="ss"),  # TODO: why can't i use bytes?
):
    with memoryview(await screenshot_file.read()) as screenshot_view:  # type: ignore
        # png sizes: 1080p: ~300-800kB | 4k: ~1-2mB
        if len(screenshot_view) > (4 * 1024 * 1024):
            return Response(
                content=b"Screenshot file too large.",
                status_code=status.HTTP_400_BAD_REQUEST,
            )

        if endpoint_version != 1:
            await app.state.services.log_strange_occurrence(
                f"Incorrect endpoint version (/web/osu-screenshot.php v{endpoint_version})",
            )

        if app.utils.has_jpeg_headers_and_trailers(screenshot_view):
            extension = "jpeg"
        elif app.utils.has_png_headers_and_trailers(screenshot_view):
            extension = "png"
        else:
            return Response(
                content=b"Invalid file type",
                status_code=status.HTTP_400_BAD_REQUEST,
            )

        while True:
            filename = f"{secrets.token_urlsafe(6)}.{extension}"
            ss_file = SCREENSHOTS_PATH / filename
            if not ss_file.exists():
                break

        with ss_file.open("wb") as f:
            f.write(screenshot_view)

    log(f"{player} uploaded {filename}.")
    return Response(filename.encode())


@router.get("/web/osu-getfriends.php")
async def osuGetFriends(
    player: Player = Depends(authenticate_player_session(Query, "u", "h")),
):
    return "\n".join(map(str, player.friends)).encode()


def bancho_to_osuapi_status(bancho_status: int) -> int:
    return {
        0: 0,
        2: 1,
        3: 2,
        4: 3,
        5: 4,
    }[bancho_status]


@router.post("/web/osu-getbeatmapinfo.php")
async def osuGetBeatmapInfo(
    form_data: models.OsuBeatmapRequestForm,
    player: Player = Depends(authenticate_player_session(Query, "u", "h")),
):
    num_requests = len(form_data.Filenames) + len(form_data.Ids)
    log(f"{player} requested info for {num_requests} maps.", Ansi.LCYAN)

    ret = []

    for idx, map_filename in enumerate(form_data.Filenames):
        # try getting the map from sql
        row = await app.state.services.database.fetch_one(
            "SELECT id, set_id, status, md5 FROM maps WHERE filename = :filename",
            {"filename": map_filename},
        )

        if not row:
            continue

        row = dict(row)  # make mutable copy

        # convert from bancho.py -> osu!api status
        row["status"] = bancho_to_osuapi_status(row["status"])

        # try to get the user's grades on the map
        # NOTE: osu! only allows us to send back one per gamemode,
        #       so we've decided to send back *vanilla* grades.
        #       (in theory we could make this user-customizable)
        grades = ["N", "N", "N", "N"]

        await app.state.services.database.execute(
            "SELECT grade, mode FROM scores "
            "WHERE map_md5 = :map_md5 AND userid = :user_id "
            "AND mode = :mode AND status = 2",
            {
                "map_md5": row["md5"],
                "user_id": player.id,
                "mode": player.status.mode.as_vanilla,
            },
        )

        for score in await app.state.services.database.fetch_all(
            "SELECT grade, mode FROM scores "
            "WHERE map_md5 = :map_md5 AND userid = :user_id "
            "AND mode = :mode AND status = 2",
            {
                "map_md5": row["md5"],
                "user_id": player.id,
                "mode": player.status.mode.as_vanilla,
            },
        ):
            grades[score["mode"]] = score["grade"]

        ret.append(
            "{i}|{id}|{set_id}|{md5}|{status}|{grades}".format(
                **row, i=idx, grades="|".join(grades)
            ),
        )

    if form_data.Ids:  # still have yet to see this used
        await app.state.services.log_strange_occurrence(
            f"{player} requested map(s) info by id ({form_data.Ids})",
        )

    return "\n".join(ret).encode()


@router.get("/web/osu-getfavourites.php")
async def osuGetFavourites(
    player: Player = Depends(authenticate_player_session(Query, "u", "h")),
):
    rows = await app.state.services.database.fetch_all(
        "SELECT setid FROM favourites WHERE userid = :user_id",
        {"user_id": player.id},
    )

    return "\n".join([str(row["setid"]) for row in rows]).encode()


@router.get("/web/osu-addfavourite.php")
async def osuAddFavourite(
    player: Player = Depends(authenticate_player_session(Query, "u", "h")),
    map_set_id: int = Query(..., alias="a"),
):
    # check if they already have this favourited.
    if await app.state.services.database.fetch_one(
        "SELECT 1 FROM favourites WHERE userid = :user_id AND setid = :set_id",
        {"user_id": player.id, "set_id": map_set_id},
    ):
        return b"You've already favourited this beatmap!"

    # add favourite
    await app.state.services.database.execute(
        "INSERT INTO favourites VALUES (:user_id, :set_id, UNIX_TIMESTAMP())",
        {"user_id": player.id, "set_id": map_set_id},
    )


@router.get("/web/lastfm.php")
async def lastFM(
    action: Literal["scrobble", "np"],
    beatmap_id_or_hidden_flag: str = Query(
        ...,
        description=(
            "This flag is normally a beatmap ID, but is also "
            "used as a hidden anticheat flag within osu!"
        ),
        alias="b",
    ),
    player: Player = Depends(authenticate_player_session(Query, "us", "ha")),
):
    if beatmap_id_or_hidden_flag[0] != "a":
        # not anticheat related, tell the
        # client not to send any more for now.
        return b"-3"

    flags = LastFMFlags(int(beatmap_id_or_hidden_flag[1:]))

    if flags & (LastFMFlags.HQ_ASSEMBLY | LastFMFlags.HQ_FILE):
        # Player is currently running hq!osu; could possibly
        # be a separate client, buuuut prooobably not lol.

        await player.restrict(
            admin=app.state.sessions.bot,
            reason=f"hq!osu running ({flags})",
        )

        # refresh their client state
        if player.online:
            player.logout()

        return b"-3"

    if flags & LastFMFlags.REGISTRY_EDITS:
        # Player has registry edits left from
        # hq!osu's multiaccounting tool. This
        # does not necessarily mean they are
        # using it now, but they have in the past.

        if random.randrange(32) == 0:
            # Random chance (1/32) for a ban.
            await player.restrict(
                admin=app.state.sessions.bot,
                reason="hq!osu relife 1/32",
            )

            # refresh their client state
            if player.online:
                player.logout()

            return b"-3"

        # TODO: make a tool to remove the flags & send this as a dm.
        #       also add to db so they never are restricted on first one.
        player.enqueue(
            app.packets.notification(
                "\n".join(
                    [
                        "Hey!",
                        "It appears you have hq!osu's multiaccounting tool (relife) enabled.",
                        "This tool leaves a change in your registry that the osu! client can detect.",
                        "Please re-install relife and disable the program to avoid any restrictions.",
                    ],
                ),
            ),
        )

        player.logout()

        return b"-3"

    """ These checks only worked for ~5 hours from release. rumoi's quick!
    if flags & (
        LastFMFlags.SDL2_LIBRARY
        | LastFMFlags.OPENSSL_LIBRARY
        | LastFMFlags.AQN_MENU_SAMPLE
    ):
        # AQN has been detected in the client, either
        # through the 'libeay32.dll' library being found
        # onboard, or from the menu sound being played in
        # the AQN menu while being in an inappropriate menu
        # for the context of the sound effect.
        pass
    """


# bancho.py supports cheesegull mirrors, chimu.moe and nasuya.xyz.
# chimu.moe and nasuya.xyz handle things a bit differently than cheesegull,
# and has some extra features we'll eventually use more of.
USING_CHIMU = "chimu.moe" in app.settings.MIRROR_URL
USING_NASUYA = "nasuya.xyz" in app.settings.MIRROR_URL

DIRECT_SET_INFO_FMTSTR = (
    "{{{setid_spelling}}}.osz|{{Artist}}|{{Title}}|{{Creator}}|"
    "{{RankedStatus}}|10.0|{{LastUpdate}}|{{{setid_spelling}}}|"
    "0|{{HasVideo}}|0|0|0|{{diffs}}"  # 0s are threadid, has_story,
    # filesize, filesize_novid.
).format(setid_spelling="SetId" if USING_CHIMU else "SetID")

DIRECT_MAP_INFO_FMTSTR = (
    "[{DifficultyRating:.2f}⭐] {DiffName} "
    "{{cs: {CS} / od: {OD} / ar: {AR} / hp: {HP}}}@{Mode}"
)


@router.get("/web/osu-search.php")
async def osuSearchHandler(
    player: Player = Depends(authenticate_player_session(Query, "u", "h")),
    ranked_status: int = Query(..., alias="r", ge=0, le=8),
    query: str = Query(..., alias="q"),
    mode: int = Query(..., alias="m", ge=-1, le=3),  # -1 for all
    page_num: int = Query(..., alias="p"),
):
    if USING_CHIMU:
        search_url = f"{app.settings.MIRROR_URL}/search"
    elif USING_NASUYA:
        search_url = f"{app.settings.MIRROR_URL}/api/v1/search"
    else:
        search_url = f"{app.settings.MIRROR_URL}/api/search"

    params: dict[str, object] = {"amount": 100, "offset": page_num * 100}

    # eventually we could try supporting these,
    # but it mostly depends on the mirror.
    if query not in ("Newest", "Top+Rated", "Most+Played"):
        params["query"] = query

    if mode != -1:  # -1 for all
        params["mode"] = mode

    if ranked_status != 4:  # 4 for all
        # convert to osu!api status
        params["status"] = RankedStatus.from_osudirect(ranked_status).osu_api

    if USING_NASUYA:
        # nasuya can serialize to direct for us
        params["osu_direct"] = True

    async with app.state.services.http_client.get(search_url, params=params) as resp:
        if resp.status != status.HTTP_200_OK:
            if USING_CHIMU:
                # chimu uses 404 for no maps found
                if resp.status == status.HTTP_404_NOT_FOUND:
                    return b"0"

            return b"-1\nFailed to retrieve data from the beatmap mirror."

        if USING_NASUYA:
            # nasuya returns in osu!direct format
            return await resp.read()

        result = await resp.json()

        if USING_CHIMU:
            if result["code"] != 0:
                return b"-1\nFailed to retrieve data from the beatmap mirror."

            result = result["data"]

    lresult = len(result)  # send over 100 if we receive
    # 100 matches, so the client
    # knows there are more to get
    ret = [f"{'101' if lresult == 100 else lresult}"]

    for bmap in result:
        if bmap["ChildrenBeatmaps"] is None:
            continue

        if USING_CHIMU:
            bmap["HasVideo"] = int(bmap["HasVideo"])
        else:
            # cheesegull doesn't support vids
            bmap["HasVideo"] = "0"

        diff_sorted_maps = sorted(
            bmap["ChildrenBeatmaps"],
            key=lambda m: m["DifficultyRating"],
        )
        diffs_str = ",".join(
            [DIRECT_MAP_INFO_FMTSTR.format(**row) for row in diff_sorted_maps],
        )

        ret.append(DIRECT_SET_INFO_FMTSTR.format(**bmap, diffs=diffs_str))

    return "\n".join(ret).encode()


# TODO: video support (needs db change)
@router.get("/web/osu-search-set.php")
async def osuSearchSetHandler(
    player: Player = Depends(authenticate_player_session(Query, "u", "h")),
    map_set_id: Optional[int] = Query(None, alias="s"),
    map_id: Optional[int] = Query(None, alias="b"),
):
    # TODO: refactor this to use the new internal bmap(set) api

    # Since we only need set-specific data, we can basically
    # just do same query with either bid or bsid.

    if map_set_id is not None:
        # this is just a normal request
        k, v = ("set_id", map_set_id)
    elif map_id is not None:
        k, v = ("id", map_id)
    else:
        return  # invalid args

    # Get all set data.
    bmapset = await app.state.services.database.fetch_one(
        "SELECT DISTINCT set_id, artist, "
        "title, status, creator, last_update "
        f"FROM maps WHERE {k} = :v",
        {"v": v},
    )

    if not bmapset:
        # TODO: get from osu!
        return

    return (
        (
            "{set_id}.osz|{artist}|{title}|{creator}|"
            "{status}|10.0|{last_update}|{set_id}|"  # TODO: rating
            "0|0|0|0|0"
        )
        .format(**bmapset)
        .encode()
    )
    # 0s are threadid, has_vid, has_story, filesize, filesize_novid


T = TypeVar("T", bound=Union[int, float])


def chart_entry(name: str, before: Optional[T], after: T) -> str:
    return f"{name}Before:{before or ''}|{name}After:{after}"


def parse_form_data_score_params(
    score_data: FormData,
) -> Optional[tuple[bytes, StarletteUploadFile]]:
    """Parse the score data, and replay file
    from the form data's 'score' parameters."""
    try:
        score_parts = score_data.getlist("score")
        assert len(score_parts) == 2, "Invalid score data"

        score_data_b64 = score_data.getlist("score")[0]
        assert isinstance(score_data_b64, str), "Invalid score data"
        replay_file = score_data.getlist("score")[1]
        assert isinstance(replay_file, StarletteUploadFile), "Invalid replay data"
    except AssertionError as exc:
        # TODO: perhaps better logging?
        log(f"Failed to validate score multipart data: ({exc.args[0]})", Ansi.LRED)
        return None
    else:
        return (
            score_data_b64.encode(),
            replay_file,
        )


def decrypt_score_aes_data(
    # to decode
    score_data_b64: bytes,
    client_hash_b64: bytes,
    # used for decoding
    iv_b64: bytes,
    osu_version: str,
) -> tuple[list[str], str]:
    """Decrypt the base64'ed score data."""
    # TODO: perhaps this should return TypedDict?

    # attempt to decrypt score data
    aes = RijndaelCbc(
        key=f"osu!-scoreburgr---------{osu_version}".encode(),
        iv=b64decode(iv_b64),
        padding=Pkcs7Padding(32),
        block_size=32,
    )

    score_data = aes.decrypt(b64decode(score_data_b64)).decode().split(":")
    client_hash_decoded = aes.decrypt(b64decode(client_hash_b64)).decode()

    # score data is delimited by colons (:).
    return score_data, client_hash_decoded


@router.post("/web/osu-submit-modular-selector.php")
async def osuSubmitModularSelector(
    request: Request,
    # TODO: should token be allowed
    # through but ac'd if not found?
    # TODO: validate token format
    # TODO: save token in the database
    token: str = Header(...),
    # TODO: do ft & st contain pauses?
    exited_out: bool = Form(..., alias="x"),
    fail_time: int = Form(..., alias="ft"),
    visual_settings_b64: bytes = Form(..., alias="fs"),
    updated_beatmap_hash: str = Form(..., alias="bmk"),
    storyboard_md5: Optional[str] = Form(None, alias="sbk"),
    iv_b64: bytes = Form(..., alias="iv"),
    unique_ids: str = Form(..., alias="c1"),  # TODO: more validaton
    score_time: int = Form(..., alias="st"),  # TODO: is this real name?
    pw_md5: str = Form(..., alias="pass"),
    osu_version: str = Form(..., alias="osuver"),  # TODO: regex
    client_hash_b64: bytes = Form(..., alias="s"),
    # TODO: do these need to be Optional?
    # TODO: validate this is actually what it is
    fl_cheat_screenshot: Optional[bytes] = File(None, alias="i"),
):
    """Handle a score submission from an osu! client with an active session."""

    # NOTE: the bancho protocol uses the "score" parameter name for both
    # the base64'ed score data, and the replay file in the multipart
    # starlette/fastapi do not support this, so we've moved it out
    score_parameters = parse_form_data_score_params(await request.form())
    if score_parameters is None:
        # failed to parse score data
        return  # TODO: return something

    # extract the score data and replay file from the score data
    score_data_b64, replay_file = score_parameters

    # decrypt the score data (aes)
    score_data, client_hash_decoded = decrypt_score_aes_data(
        score_data_b64,
        client_hash_b64,
        iv_b64,
        osu_version,
    )

    # fetch map & player

    bmap_md5 = score_data[0]
    if not (bmap := await Beatmap.from_md5(bmap_md5)):
        # Map does not exist, most likely unsubmitted.
        return b"error: beatmap"

    username = score_data[1].rstrip()  # rstrip 1 space if client has supporter
    if not (player := await app.state.sessions.players.from_login(username, pw_md5)):
        # Player is not online, return nothing so that their
        # client will retry submission when they log in.
        return

    # parse the score from the remaining data
    score = Score.from_submission(score_data[2:])

    # attach bmap & player
    score.bmap = bmap
    score.player = player

    ## perform checksum validation

    unique_id1, unique_id2 = unique_ids.split("|", maxsplit=1)
    unique_id1_md5 = hashlib.md5(unique_id1.encode()).hexdigest()
    unique_id2_md5 = hashlib.md5(unique_id2.encode()).hexdigest()

    try:
        assert osu_version == f"{player.client_details.osu_version.date:%Y%m%d}"
        assert client_hash_decoded == player.client_details.client_hash
        assert player.client_details is not None

        # assert unique ids (c1) are correct and match login params
        assert (
            unique_id1_md5 == player.client_details.uninstall_md5
        ), f"unique_id1 mismatch ({unique_id1_md5} != {player.client_details.uninstall_md5})"
        assert (
            unique_id2_md5 == player.client_details.disk_signature_md5
        ), f"unique_id2 mismatch ({unique_id2_md5} != {player.client_details.disk_signature_md5})"

        # assert online checksums match
        server_score_checksum = score.compute_online_checksum(
            osu_version=osu_version,
            osu_client_hash=client_hash_decoded,
            storyboard_checksum=storyboard_md5 or "",
        )
        assert (
            score.client_checksum == server_score_checksum
        ), f"online score checksum mismatch ({server_score_checksum} != {score.client_checksum})"

        # assert beatmap hashes match
        assert (
            updated_beatmap_hash == bmap_md5
        ), f"beatmap md5 checksum mismatch ({updated_beatmap_hash} != {bmap_md5}"

    except AssertionError as exc:
        # NOTE: this is undergoing a temporary trial period,
        # after which, it will be enabled & perform restrictions.
        stacktrace = app.utils.get_appropriate_stacktrace()
        await app.state.services.log_strange_occurrence(stacktrace)

        # await player.restrict(
        #     admin=app.state.sessions.bot,
        #     reason="mismatching hashes on score submission",
        # )

        # refresh their client state
        # if player.online:
        #     player.logout()

        # return b"error: ban"

    # all data read from submission.
    # now we can calculate things based on our data.
    score.acc = score.calculate_accuracy()

    if score.bmap:
        osu_file_path = BEATMAPS_PATH / f"{score.bmap.id}.osu"
        if await ensure_local_osu_file(osu_file_path, score.bmap.id, score.bmap.md5):
            score.pp, score.sr = score.calculate_performance(osu_file_path)

            if score.passed:
                await score.calculate_status()

                if score.bmap.status != RankedStatus.Pending:
                    score.rank = await score.calculate_placement()
            else:
                score.status = SubmissionStatus.FAILED
    else:
        score.pp = score.sr = 0.0
        if score.passed:
            score.status = SubmissionStatus.SUBMITTED
        else:
            score.status = SubmissionStatus.FAILED

    # we should update their activity no matter
    # what the result of the score submission is.
    score.player.update_latest_activity_soon()

    # attempt to update their stats if their
    # gm/gm-affecting-mods change at all.
    if score.mode != score.player.status.mode:
        score.player.status.mods = score.mods
        score.player.status.mode = score.mode

        if not score.player.restricted:
            app.state.sessions.players.enqueue(app.packets.user_stats(score.player))

    # Check for score duplicates
    if await app.state.services.database.fetch_one(
        "SELECT 1 FROM scores WHERE online_checksum = :checksum",
        {"checksum": score.client_checksum},
    ):
        log(f"{score.player} submitted a duplicate score.", Ansi.LYELLOW)
        return b"error: no"

    score.time_elapsed = score_time if score.passed else fail_time

    if fl_cheat_screenshot:
        stacktrace = app.utils.get_appropriate_stacktrace()
        await app.state.services.log_strange_occurrence(stacktrace)

    if (  # check for pp caps on ranked & approved maps for appropriate players.
        score.bmap.awards_ranked_pp
        and not (score.player.priv & Privileges.WHITELISTED or score.player.restricted)
    ):
        # Get the PP cap for the current context.
        """# TODO: find where to put autoban pp
        pp_cap = app.app.settings.AUTOBAN_PP[score.mode][score.mods & Mods.FLASHLIGHT != 0]

        if score.pp > pp_cap:
            await score.player.restrict(
                admin=app.state.sessions.bot,
                reason=f"[{score.mode!r} {score.mods!r}] autoban @ {score.pp:.2f}pp",
            )

            # refresh their client state
            if score.player.online:
                score.player.logout()
        """

    """ Score submission checks completed; submit the score. """

    if app.state.services.datadog:
        app.state.services.datadog.increment("bancho.submitted_scores")

    if score.status == SubmissionStatus.BEST:
        if app.state.services.datadog:
            app.state.services.datadog.increment("bancho.submitted_scores_best")

        if score.bmap.has_leaderboard:
            if (
                score.mode < GameMode.RELAX_OSU
                and score.bmap.status == RankedStatus.Loved
            ):
                # use score for vanilla loved only
                performance = f"{score.score:,} score"
            else:
                performance = f"{score.pp:,.2f}pp"

            score.player.enqueue(
                app.packets.notification(
                    f"You achieved #{score.rank}! ({performance})",
                ),
            )

            if score.rank == 1 and not score.player.restricted:
                # this is the new #1, post the play to #announce.
                announce_chan = app.state.sessions.channels["#announce"]

                # Announce the user's #1 score.
                # TODO: truncate artist/title/version to fit on screen
                ann = [
                    f"\x01ACTION achieved #1 on {score.bmap.embed}",
                    f"with {score.acc:.2f}% for {performance}.",
                ]

                if score.mods:
                    ann.insert(1, f"+{score.mods!r}")

                scoring_metric = "pp" if score.mode >= GameMode.RELAX_OSU else "score"

                # If there was previously a score on the map, add old #1.
                prev_n1 = await app.state.services.database.fetch_one(
                    "SELECT u.id, name FROM users u "
                    "INNER JOIN scores s ON u.id = s.userid "
                    "WHERE s.map_md5 = :map_md5 AND s.mode = :mode "
                    "AND s.status = 2 AND u.priv & 1 "
                    f"ORDER BY s.{scoring_metric} DESC LIMIT 1",
                    {"map_md5": score.bmap.md5, "mode": score.mode},
                )

                if prev_n1:
                    if score.player.id != prev_n1["id"]:
                        ann.append(
                            f"(Previous #1: [https://{app.settings.DOMAIN}/u/"
                            "{id} {name}])".format(**prev_n1),
                        )

                announce_chan.send(" ".join(ann), sender=score.player, to_self=True)

        # this score is our best score.
        # update any preexisting personal best
        # records with SubmissionStatus.SUBMITTED.
        await app.state.services.database.execute(
            "UPDATE scores SET status = 1 "
            "WHERE status = 2 AND map_md5 = :map_md5 "
            "AND userid = :user_id AND mode = :mode",
            {
                "map_md5": score.bmap.md5,
                "user_id": score.player.id,
                "mode": score.mode,
            },
        )

    score.id = await app.state.services.database.execute(
        "INSERT INTO scores "
        "VALUES (NULL, "
        ":map_md5, :score, :pp, :acc, "
        ":max_combo, :mods, :n300, :n100, "
        ":n50, :nmiss, :ngeki, :nkatu, "
        ":grade, :status, :mode, :play_time, "
        ":time_elapsed, :client_flags, :user_id, :perfect, "
        ":checksum)",
        {
            "map_md5": score.bmap.md5,
            "score": score.score,
            "pp": score.pp,
            "acc": score.acc,
            "max_combo": score.max_combo,
            "mods": score.mods,
            "n300": score.n300,
            "n100": score.n100,
            "n50": score.n50,
            "nmiss": score.nmiss,
            "ngeki": score.ngeki,
            "nkatu": score.nkatu,
            "grade": score.grade.name,
            "status": score.status,
            "mode": score.mode,
            "play_time": score.server_time,
            "time_elapsed": score.time_elapsed,
            "client_flags": score.client_flags,
            "user_id": score.player.id,
            "perfect": score.perfect,
            "checksum": score.client_checksum,
        },
    )

    if score.passed:
        replay_data = await replay_file.read()

        # All submitted plays should have a replay.
        # If not, they may be using a score submitter.
        if len(replay_data) < 24 and not score.player.restricted:
            log(f"{score.player} submitted a score without a replay!", Ansi.LRED)
            await score.player.restrict(
                admin=app.state.sessions.bot,
                reason="submitted score with no replay",
            )

            # refresh their client state
            if score.player.online:
                score.player.logout()
        else:
            # TODO: the replay is currently sent from the osu!
            # client compressed with LZMA; this compression can
            # be improved pretty decently by serializing it
            # manually, so we'll probably do that in the future.
            replay_file = REPLAYS_PATH / f"{score.id}.osr"
            replay_file.write_bytes(replay_data)

    """ Update the user's & beatmap's stats """

    # get the current stats, and take a
    # shallow copy for the response charts.
    stats = score.player.gm_stats
    prev_stats = copy.copy(stats)

    # stuff update for all submitted scores
    stats.playtime += score.time_elapsed // 1000
    stats.plays += 1
    stats.tscore += score.score
    stats.total_hits += score.n300 + score.n100 + score.n50

    if score.mode.as_vanilla in (1, 3):
        # taiko uses geki & katu for hitting big notes with 2 keys
        # mania uses geki & katu for rainbow 300 & 200
        stats.total_hits += score.ngeki + score.nkatu

    stats_query_l = [
        "UPDATE stats SET plays = :plays, playtime = :playtime, tscore = :tscore, "
        "total_hits = :total_hits",
    ]

    stats_query_args: dict[str, object] = {
        "plays": stats.plays,
        "playtime": stats.playtime,
        "tscore": stats.tscore,
        "total_hits": stats.total_hits,
    }

    if score.passed and score.bmap.has_leaderboard:
        # player passed & map is ranked, approved, or loved.

        if score.max_combo > stats.max_combo:
            stats.max_combo = score.max_combo
            stats_query_l.append("max_combo = :max_combo")
            stats_query_args["max_combo"] = stats.max_combo

        if score.bmap.awards_ranked_pp and score.status == SubmissionStatus.BEST:
            # map is ranked or approved, and it's our (new)
            # best score on the map. update the player's
            # ranked score, grades, pp, acc and global rank.

            additional_rscore = score.score
            if score.prev_best:
                # we previously had a score, so remove
                # it's score from our ranked score.
                additional_rscore -= score.prev_best.score

                if score.grade != score.prev_best.grade:
                    if score.grade >= Grade.A:
                        stats.grades[score.grade] += 1
                        grade_col = format(score.grade, "stats_column")
                        stats_query_l.append(f"{grade_col} = {grade_col} + 1")

                    if score.prev_best.grade >= Grade.A:
                        stats.grades[score.prev_best.grade] -= 1
                        grade_col = format(score.prev_best.grade, "stats_column")
                        stats_query_l.append(f"{grade_col} = {grade_col} - 1")
            else:
                # this is our first submitted score on the map
                if score.grade >= Grade.A:
                    stats.grades[score.grade] += 1
                    grade_col = format(score.grade, "stats_column")
                    stats_query_l.append(f"{grade_col} = {grade_col} + 1")

            stats.rscore += additional_rscore
            stats_query_l.append("rscore = :rscore")
            stats_query_args["rscore"] = stats.rscore

            # fetch scores sorted by pp for total acc/pp calc
            # NOTE: we select all plays (and not just top100)
            # because bonus pp counts the total amount of ranked
            # scores. I'm aware this scales horribly, and it'll
            # likely be split into two queries in the future.
            best_scores = await app.state.services.database.fetch_all(
                "SELECT s.pp, s.acc FROM scores s "
                "INNER JOIN maps m ON s.map_md5 = m.md5 "
                "WHERE s.userid = :user_id AND s.mode = :mode "
                "AND s.status = 2 AND m.status IN (2, 3) "  # ranked, approved
                "ORDER BY s.pp DESC",
                {"user_id": score.player.id, "mode": score.mode},
            )

            total_scores = len(best_scores)
            top_100_pp = best_scores[:100]

            # calculate new total weighted accuracy
            weighted_acc = sum(
                row["acc"] * 0.95**i for i, row in enumerate(top_100_pp)
            )
            bonus_acc = 100.0 / (20 * (1 - 0.95**total_scores))
            stats.acc = (weighted_acc * bonus_acc) / 100

            # add acc to query
            stats_query_l.append("acc = :acc")
            stats_query_args["acc"] = stats.acc

            # calculate new total weighted pp
            weighted_pp = sum(row["pp"] * 0.95**i for i, row in enumerate(top_100_pp))
            bonus_pp = 416.6667 * (1 - 0.9994**total_scores)
            stats.pp = round(weighted_pp + bonus_pp)

            # add pp to query
            stats_query_l.append("pp = :pp")
            stats_query_args["pp"] = stats.pp

            # update global & country ranking
            stats.rank = await score.player.update_rank(score.mode)

    # create a single querystring from the list of updates
    stats_query = ", ".join(stats_query_l)

    stats_query += " WHERE id = :user_id AND mode = :mode"
    stats_query_args["user_id"] = score.player.id
    stats_query_args["mode"] = score.mode.value

    # send any stat changes to sql, and other players
    await app.state.services.database.execute(stats_query, stats_query_args)

    if not score.player.restricted:
        # enqueue new stats info to all other users
        app.state.sessions.players.enqueue(app.packets.user_stats(score.player))

        # update beatmap with new stats
        score.bmap.plays += 1
        if score.passed:
            score.bmap.passes += 1

        await app.state.services.database.execute(
            "UPDATE maps SET plays = :plays, passes = :passes WHERE md5 = :map_md5",
            {
                "plays": score.bmap.plays,
                "passes": score.bmap.passes,
                "map_md5": score.bmap.md5,
            },
        )

    # update their recent score
    score.player.recent_scores[score.mode] = score

    """ score submission charts """

    if not score.passed or score.mode >= GameMode.RELAX_OSU:
        # charts & achievements won't be shown ingame.
        ret = b"error: no"

    else:
        # construct and send achievements & ranking charts to the client
        if score.bmap.awards_ranked_pp and not score.player.restricted:
            achievements = []
            for ach in app.state.sessions.achievements:
                if ach in score.player.achievements:
                    # player already has this achievement.
                    continue

                if ach.cond(score, score.mode.as_vanilla):
                    await score.player.unlock_achievement(ach)
                    achievements.append(ach)

            achievements_str = "/".join(map(repr, achievements))
        else:
            achievements_str = ""

        # create score submission charts for osu! client to display

        if score.prev_best:
            beatmap_ranking_chart_entries = (
                chart_entry("rank", score.prev_best.rank, score.rank),
                chart_entry("rankedScore", score.prev_best.score, score.score),
                chart_entry("totalScore", score.prev_best.score, score.score),
                chart_entry("maxCombo", score.prev_best.max_combo, score.max_combo),
                chart_entry(
                    "accuracy",
                    round(score.prev_best.acc, 2),
                    round(score.acc, 2),
                ),
                chart_entry("pp", score.prev_best.pp, score.pp),
            )
        else:
            # no previous best score
            beatmap_ranking_chart_entries = (
                chart_entry("rank", None, score.rank),
                chart_entry("rankedScore", None, score.score),
                chart_entry("totalScore", None, score.score),
                chart_entry("maxCombo", None, score.max_combo),
                chart_entry("accuracy", None, round(score.acc, 2)),
                chart_entry("pp", None, score.pp),
            )

        overall_ranking_chart_entries = (
            chart_entry("rank", prev_stats.rank, stats.rank),
            chart_entry("rankedScore", prev_stats.rscore, stats.rscore),
            chart_entry("totalScore", prev_stats.tscore, stats.tscore),
            chart_entry("maxCombo", prev_stats.max_combo, stats.max_combo),
            chart_entry("accuracy", round(prev_stats.acc, 2), round(stats.acc, 2)),
            chart_entry("pp", prev_stats.pp, stats.pp),
        )

        submission_charts = [
            # beatmap info chart
            f"beatmapId:{score.bmap.id}",
            f"beatmapSetId:{score.bmap.set_id}",
            f"beatmapPlaycount:{score.bmap.plays}",
            f"beatmapPasscount:{score.bmap.passes}",
            f"approvedDate:{score.bmap.last_update}",
            "\n",
            # beatmap ranking chart
            "chartId:beatmap",
            f"chartUrl:{score.bmap.set.url}",
            "chartName:Beatmap Ranking",
            *beatmap_ranking_chart_entries,
            f"onlineScoreId:{score.id}",
            "\n",
            # overall ranking chart
            "chartId:overall",
            f"chartUrl:https://{app.settings.DOMAIN}/u/{score.player.id}",
            "chartName:Overall Ranking",
            *overall_ranking_chart_entries,
            f"achievements-new:{achievements_str}",
        ]

        ret = "|".join(submission_charts).encode()

    log(
        f"[{score.mode!r}] {score.player} submitted a score! "
        f"({score.status!r}, {score.pp:,.2f}pp / {stats.pp:,}pp)",
        Ansi.LGREEN,
    )

    return ret


@router.get("/web/osu-getreplay.php")
async def getReplay(
    player: Player = Depends(authenticate_player_session(Query, "u", "h")),
    mode: int = Query(..., alias="m", ge=0, le=3),
    score_id: int = Query(..., alias="c", min=0, max=9_223_372_036_854_775_807),
):
    score = await Score.from_sql(score_id)
    if not score:
        return

    file = REPLAYS_PATH / f"{score_id}.osr"
    if not file.exists():
        return

    # increment replay views for this score
    if player.id != score.player.id:
        app.state.loop.create_task(score.increment_replay_views())

    return FileResponse(file)


@router.get("/web/osu-rate.php")
async def osuRate(
    player: Player = Depends(
        authenticate_player_session(Query, "u", "p", err=b"auth fail"),
    ),
    map_md5: str = Query(..., alias="c", min_length=32, max_length=32),
    rating: Optional[int] = Query(None, alias="v", ge=1, le=10),
):
    if rating is None:
        # check if we have the map in our cache;
        # if not, the map probably doesn't exist.
        if map_md5 not in app.state.cache.beatmap:
            return b"no exist"

        cached = app.state.cache.beatmap[map_md5]

        # only allow rating on maps with a leaderboard.
        if cached.status < RankedStatus.Ranked:
            return b"not ranked"

        # osu! client is checking whether we can rate the map or not.
        has_previous_rating = (
            await app.state.services.database.fetch_one(
                "SELECT 1 FROM ratings WHERE map_md5 = :map_md5 AND userid = :user_id",
                {"map_md5": map_md5, "user_id": player.id},
            )
            is not None
        )

        # the client hasn't rated the map, so simply
        # tell them that they can submit a rating.
        if not has_previous_rating:
            return b"ok"
    else:
        # the client is submitting a rating for the map.
        await app.state.services.database.execute(
            "INSERT INTO ratings VALUES (:user_id, :map_md5, :rating)",
            {"user_id": player.id, "map_md5": map_md5, "rating": int(rating)},
        )

    ratings = [
        row[0]
        for row in await app.state.services.database.fetch_all(
            "SELECT rating FROM ratings WHERE map_md5 = :map_md5",
            {"map_md5": map_md5},
        )
    ]

    # send back the average rating
    avg = sum(ratings) / len(ratings)
    return f"alreadyvoted\n{avg}".encode()


@unique
@pymysql_encode(escape_enum)
class LeaderboardType(IntEnum):
    Local = 0
    Top = 1
    Mods = 2
    Friends = 3
    Country = 4


async def get_leaderboard_scores(
    leaderboard_type: Union[LeaderboardType, int],
    map_md5: str,
    mode: int,
    mods: Mods,
    player: Player,
    scoring_metric: Literal["pp", "score"],
) -> tuple[list[Mapping[str, Any]], Optional[Mapping[str, Any]]]:
    query = [
        f"SELECT s.id, s.{scoring_metric} AS _score, "
        "s.max_combo, s.n50, s.n100, s.n300, "
        "s.nmiss, s.nkatu, s.ngeki, s.perfect, s.mods, "
        "UNIX_TIMESTAMP(s.play_time) time, u.id userid, "
        "COALESCE(CONCAT('[', c.tag, '] ', u.name), u.name) AS name "
        "FROM scores s "
        "INNER JOIN users u ON u.id = s.userid "
        "LEFT JOIN clans c ON c.id = u.clan_id "
        "WHERE s.map_md5 = :map_md5 AND s.status = 2 "  # 2: =best score
        "AND (u.priv & 1 OR u.id = :user_id) AND mode = :mode",
    ]

    params = {"map_md5": map_md5, "user_id": player.id, "mode": mode}

    if leaderboard_type == LeaderboardType.Mods:
        query.append("AND s.mods = :mods")
        params["mods"] = mods
    elif leaderboard_type == LeaderboardType.Friends:
        query.append("AND s.userid IN :friends")
        params["friends"] = player.friends | {player.id}
    elif leaderboard_type == LeaderboardType.Country:
        query.append("AND u.country = :country")
        params["country"] = player.geoloc["country"]["acronym"]

    # TODO: customizability of the number of scores
    query.append("ORDER BY _score DESC LIMIT 50")

    score_rows = await app.state.services.database.fetch_all(
        " ".join(query),
        params,
    )

    if score_rows:  # None or []
        # fetch player's personal best score
        personal_best_score_row = await app.state.services.database.fetch_one(
            f"SELECT id, {scoring_metric} AS _score, "
            "max_combo, n50, n100, n300, "
            "nmiss, nkatu, ngeki, perfect, mods, "
            "UNIX_TIMESTAMP(play_time) time "
            "FROM scores "
            "WHERE map_md5 = :map_md5 AND mode = :mode "
            "AND userid = :user_id AND status = 2 "
            "ORDER BY _score DESC LIMIT 1",
            {"map_md5": map_md5, "mode": mode, "user_id": player.id},
        )

        if personal_best_score_row:
            # calculate the rank of the score.
            p_best_rank = 1 + await app.state.services.database.fetch_val(
                "SELECT COUNT(*) FROM scores s "
                "INNER JOIN users u ON u.id = s.userid "
                "WHERE s.map_md5 = :map_md5 AND s.mode = :mode "
                "AND s.status = 2 AND u.priv & 1 "
                f"AND s.{scoring_metric} > :score",
                {
                    "map_md5": map_md5,
                    "mode": mode,
                    "score": personal_best_score_row["_score"],
                },
                column=0,  # COUNT(*)
            )

            # attach rank to personal best row
            personal_best_score_row = dict(personal_best_score_row)
            personal_best_score_row["rank"] = p_best_rank
        else:
            personal_best_score_row = None
    else:
        score_rows = []
        personal_best_score_row = None

    return score_rows, personal_best_score_row


SCORE_LISTING_FMTSTR = (
    "{id}|{name}|{score}|{max_combo}|"
    "{n50}|{n100}|{n300}|{nmiss}|{nkatu}|{ngeki}|"
    "{perfect}|{mods}|{userid}|{rank}|{time}|{has_replay}"
)


@router.get("/web/osu-osz2-getscores.php")
async def getScores(
    player: Player = Depends(authenticate_player_session(Query, "us", "ha")),
    requesting_from_editor_song_select: bool = Query(..., alias="s"),
    leaderboard_version: int = Query(..., alias="vv"),
    leaderboard_type: int = Query(..., alias="v", ge=0, le=4),
    map_md5: str = Query(..., alias="c", min_length=32, max_length=32),
    map_filename: str = Query(..., alias="f"),  # TODO: regex?
    mode_arg: int = Query(..., alias="m", ge=0, le=3),
    map_set_id: int = Query(..., alias="i", ge=-1, le=2_147_483_647),
    mods_arg: int = Query(..., alias="mods", ge=0, le=2_147_483_647),
    map_package_hash: str = Query(..., alias="h"),  # TODO: further validation
    aqn_files_found: bool = Query(..., alias="a"),
):
    if aqn_files_found:
        stacktrace = app.utils.get_appropriate_stacktrace()
        await app.state.services.log_strange_occurrence(stacktrace)

    # check if this md5 has already been  cached as
    # unsubmitted/needs update to reduce osu!api spam
    if map_md5 in app.state.cache.unsubmitted:
        return b"-1|false"
    if map_md5 in app.state.cache.needs_update:
        return b"1|false"

    if mods_arg & Mods.RELAX:
        if mode_arg == 3:  # rx!mania doesn't exist
            mods_arg &= ~Mods.RELAX
        else:
            mode_arg += 4
    elif mods_arg & Mods.AUTOPILOT:
        if mode_arg in (1, 2, 3):  # ap!catch, taiko and mania don't exist
            mods_arg &= ~Mods.AUTOPILOT
        else:
            mode_arg += 8

    mods = Mods(mods_arg)
    mode = GameMode(mode_arg)

    # attempt to update their stats if their
    # gm/gm-affecting-mods change at all.
    if mode != player.status.mode:
        player.status.mods = mods
        player.status.mode = mode

        if not player.restricted:
            app.state.sessions.players.enqueue(app.packets.user_stats(player))

    scoring_metric = "pp" if mode >= GameMode.RELAX_OSU else "score"

    bmap = await Beatmap.from_md5(map_md5, set_id=map_set_id)
    has_set_id = map_set_id > 0

    if not bmap:
        # map not found, figure out whether it needs an
        # update or isn't submitted using its filename.

        if has_set_id and map_set_id not in app.state.cache.beatmapset:
            # set not cached, it doesn't exist
            app.state.cache.unsubmitted.add(map_md5)
            return b"-1|false"

        map_filename = unquote_plus(map_filename)  # TODO: is unquote needed?

        if has_set_id:
            # we can look it up in the specific set from cache
            for bmap in app.state.cache.beatmapset[map_set_id].maps:
                if map_filename == bmap.filename:
                    map_exists = True
                    break
            else:
                map_exists = False
        else:
            # we can't find it on the osu!api by md5,
            # and we don't have the set id, so we must
            # look it up in sql from the filename.
            map_exists = (
                await app.state.services.database.fetch_one(
                    "SELECT 1 FROM maps WHERE filename = :filename",
                    {"filename": map_filename},
                )
                is not None
            )

        if map_exists:
            # map can be updated.
            app.state.cache.needs_update.add(map_md5)
            return b"1|false"
        else:
            # map is unsubmitted.
            # add this map to the unsubmitted cache, so
            # that we don't have to make this request again.
            app.state.cache.unsubmitted.add(map_md5)
            return b"-1|false"

    # we've found a beatmap for the request.

    if app.state.services.datadog:
        app.state.services.datadog.increment("bancho.leaderboards_served")

    if bmap.status < RankedStatus.Ranked:
        # only show leaderboards for ranked,
        # approved, qualified, or loved maps.
        return f"{int(bmap.status)}|false".encode()

    # fetch scores & personal best
    # TODO: create a leaderboard cache
    if not requesting_from_editor_song_select:
        score_rows, personal_best_score_row = await get_leaderboard_scores(
            leaderboard_type,
            bmap.md5,
            mode,
            mods,
            player,
            scoring_metric,
        )
    else:
        score_rows = []
        personal_best_score_row = None

    # fetch beatmap rating
    rating = await bmap.fetch_rating()
    if rating is None:
        rating = 0.0

    ## construct response for osu! client

    response_lines: list[str] = [
        # NOTE: fa stands for featured artist (for the ones that may not know)
        # {ranked_status}|{serv_has_osz2}|{bid}|{bsid}|{len(scores)}|{fa_track_id}|{fa_license_text}
        f"{int(bmap.status)}|false|{bmap.id}|{bmap.set_id}|{len(score_rows)}|0|",
        # {offset}\n{beatmap_name}\n{rating}
        # TODO: server side beatmap offsets
        f"0\n{bmap.full_name}\n{rating}",
    ]

    if not score_rows:
        response_lines.extend(("", ""))  # no scores, no personal best
        return "\n".join(response_lines).encode()

    if personal_best_score_row is not None:
        response_lines.append(
            SCORE_LISTING_FMTSTR.format(
                **personal_best_score_row,
                name=player.full_name,
                userid=player.id,
                score=int(personal_best_score_row["_score"]),
                has_replay="1",
            ),
        )
    else:
        response_lines.append("")

    response_lines.extend(
        [
            SCORE_LISTING_FMTSTR.format(
                **s,
                score=int(s["_score"]),
                has_replay="1",
                rank=idx + 1,
            )
            for idx, s in enumerate(score_rows)
        ],
    )

    return "\n".join(response_lines).encode()


@router.post("/web/osu-comment.php")
async def osuComment(
    player: Player = Depends(authenticate_player_session(Form, "u", "p")),
    map_id: int = Form(..., alias="b"),
    map_set_id: int = Form(..., alias="s"),
    score_id: int = Form(..., alias="r", ge=0, le=9_223_372_036_854_775_807),
    mode_vn: int = Form(..., alias="m", ge=0, le=3),
    action: Literal["get", "post"] = Form(..., alias="a"),
    # only sent for post
    target: Optional[Literal["song", "map", "replay"]] = Form(None),
    colour: Optional[str] = Form(None, alias="f", min_length=6, max_length=6),
    start_time: Optional[int] = Form(None, alias="starttime"),
    comment: Optional[str] = Form(None, min_length=1, max_length=80),
):
    if action == "get":
        # client is requesting all comments
        comments = await app.state.services.database.fetch_all(
            "SELECT c.time, c.target_type, c.colour, "
            "c.comment, u.priv FROM comments c "
            "INNER JOIN users u ON u.id = c.userid "
            "WHERE (c.target_type = 'replay' AND c.target_id = :score_id) "
            "OR (c.target_type = 'song' AND c.target_id = :set_id) "
            "OR (c.target_type = 'map' AND c.target_id = :map_id) ",
            {
                "score_id": score_id,
                "set_id": map_set_id,
                "map_id": map_id,
            },
        )

        ret: list[str] = []

        for cmt in comments:
            # TODO: maybe support player/creator colours?
            # pretty expensive for very low gain, but completion :D
            if cmt["priv"] & Privileges.NOMINATOR:
                fmt = "bat"
            elif cmt["priv"] & Privileges.DONATOR:
                fmt = "supporter"
            else:
                fmt = ""

            if cmt["colour"]:
                fmt += f'|{cmt["colour"]}'

            ret.append(
                "{time}\t{target_type}\t{fmt}\t{comment}".format(fmt=fmt, **cmt),
            )

        player.update_latest_activity_soon()
        return "\n".join(ret).encode()

    elif action == "post":
        # client is submitting a new comment
        # TODO: maybe validate all params are sent?

        # get the corresponding id from the request
        if target == "song":
            target_id = map_set_id
        elif target == "map":
            target_id = map_id
        else:  # target == "replay"
            target_id = score_id

        if colour and not player.priv & Privileges.DONATOR:
            # only supporters can use colours.
            # TODO: should we be restricting them?
            colour = None

        # insert into sql
        await app.state.services.database.execute(
            "INSERT INTO comments "
            "(target_id, target_type, userid, time, comment, colour) "
            "VALUES (:target_id, :target_type, :userid, :time, :comment, :colour)",
            {
                "target_id": target_id,
                "target_type": target,
                "userid": player.id,
                "time": start_time,
                "comment": comment,
                "colour": colour,
            },
        )

        player.update_latest_activity_soon()
        return  # empty resp is fine


@router.get("/web/osu-markasread.php")
async def osuMarkAsRead(
    player: Player = Depends(authenticate_player_session(Query, "u", "h")),
    channel: str = Query(..., min_length=0, max_length=32),
):
    if not (t_name := unquote(channel)):  # TODO: unquote needed?
        return  # no channel specified

    if t := await app.state.sessions.players.from_cache_or_sql(name=t_name):
        # mark any unread mail from this user as read.
        await app.state.services.database.execute(
            "UPDATE `mail` SET `read` = 1 "
            "WHERE `to_id` = :to AND `from_id` = :from "
            "AND `read` = 0",
            {"to": player.id, "from": t.id},
        )


@router.get("/web/osu-getseasonal.php")
async def osuSeasonal():
    return ORJSONResponse(app.settings.SEASONAL_BGS)


@router.get("/web/bancho_connect.php")
async def banchoConnect(
    # NOTE: this is disabled as this endpoint can be called
    #       before a player has been granted a session
    # player: Player = Depends(authenticate_player_session(Query, "u", "h")),
    osu_ver: str = Query(..., alias="v"),
    active_endpoint: Optional[str] = Query(None, alias="fail"),
    net_framework_vers: Optional[str] = Query(None, alias="fx"),  # delimited by |
    client_hash: Optional[str] = Query(None, alias="ch"),
    retrying: Optional[bool] = Query(None, alias="retry"),  # '0' or '1'
):
    return b""  # TODO


_checkupdates_cache = {  # default timeout is 1h, set on request.
    "cuttingedge": {"check": None, "path": None, "timeout": 0},
    "stable40": {"check": None, "path": None, "timeout": 0},
    "beta40": {"check": None, "path": None, "timeout": 0},
    "stable": {"check": None, "path": None, "timeout": 0},
}


@router.get("/web/check-updates.php")
async def checkUpdates(
    request: Request,
    action: Literal["check", "path", "error"],
    stream: Literal["cuttingedge", "stable40", "beta40", "stable"],
):
    return b""

    # NOTE: this code is unused now.
    # it was only used with server switchers,
    # which bancho.py has deprecated support for.

    if action == "error":
        # client is just reporting an error updating
        return

    cache = _checkupdates_cache[stream]
    current_time = int(time.time())

    if cache[action] and cache["timeout"] > current_time:
        return cache[action]

    url = "https://old.ppy.sh/web/check-updates.php"
    async with app.state.services.http_client.get(
        url,
        params=request.query_params,
    ) as resp:
        if not resp or resp.status != 200:
            return (503, b"")  # failed to get data from osu

        result = await resp.read()

    # update the cached result.
    cache[action] = result
    cache["timeout"] = current_time + 3600

    return result


""" Misc handlers """


if app.settings.REDIRECT_OSU_URLS:
    # NOTE: this will likely be removed with the addition of a frontend.
    async def osu_redirect(request: Request, _: int = Path(...)):
        return RedirectResponse(
            url=f"https://osu.ppy.sh{request['path']}",
            status_code=status.HTTP_301_MOVED_PERMANENTLY,
        )

    for pattern in (
        "/beatmapsets/{_}",
        "/beatmaps/{_}",
        "/beatmapsets/{_}/discussion",
        "/community/forums/topics/{_}",
    ):
        router.get(pattern)(osu_redirect)


@router.get("/ss/{screenshot_id}.{extension}")
async def get_screenshot(
    screenshot_id: str = Path(..., regex=r"[a-zA-Z0-9-_]{8}"),
    extension: Literal["jpg", "jpeg", "png"] = Path(...),
):
    """Serve a screenshot from the server, by filename."""
    screenshot_path = SCREENSHOTS_PATH / f"{screenshot_id}.{extension}"

    if not screenshot_path.exists():
        return ORJSONResponse(
            content={"status": "Screenshot not found."},
            status_code=status.HTTP_404_NOT_FOUND,
        )

    return FileResponse(
        path=screenshot_path,
        media_type=app.utils.get_media_type(extension),  # type: ignore
    )


@router.get("/d/{map_set_id}")
async def get_osz(
    map_set_id: str = Path(...),
):
    """Handle a map download request (osu.ppy.sh/d/*)."""
    no_video = map_set_id[-1] == "n"
    if no_video:
        map_set_id = map_set_id[:-1]

    if USING_CHIMU:
        query_str = f"download/{map_set_id}?n={int(not no_video)}"
    else:
        query_str = f"d/{map_set_id}"

    return RedirectResponse(
        url=f"{app.settings.MIRROR_URL}/{query_str}",
        status_code=status.HTTP_301_MOVED_PERMANENTLY,
    )


@router.get("/web/maps/{map_filename}")
async def get_updated_beatmap(
    request: Request,
    map_filename: str,
    host: str = Header(...),
):
    """Send the latest .osu file the server has for a given map."""
    if host != "osu.ppy.sh":
        return RedirectResponse(
            url=f"https://osu.ppy.sh{request['path']}",
            status_code=status.HTTP_301_MOVED_PERMANENTLY,
        )

    return

    # NOTE: this code is unused now.
    # it was only used with server switchers,
    # which bancho.py has deprecated support for.

    # server switcher, use old method
    map_filename = unquote(map_filename)

    if not (
        res := await app.state.services.database.fetch_one(
            "SELECT id, md5 FROM maps WHERE filename = :filename",
            {"filename": map_filename},
        )
    ):
        return Response(status_code=status.HTTP_400_BAD_REQUEST)

    osu_file_path = BEATMAPS_PATH / f'{res["id"]}.osu'

    if (
        osu_file_path.exists()
        and res["md5"] == hashlib.md5(osu_file_path.read_bytes()).hexdigest()
    ):
        # up-to-date map found on disk.
        content = osu_file_path.read_bytes()
    else:
        # map not found, or out of date; get from osu!
        url = f"https://old.ppy.sh/osu/{res['id']}"

        async with app.state.services.http_client.get(url) as resp:
            if not resp or resp.status != 200:
                log(f"Could not find map {osu_file_path}!", Ansi.LRED)
                return (404, b"")  # couldn't find on osu!'s server

            content = await resp.read()

        # save it to disk for future
        osu_file_path.write_bytes(content)

    return content


@router.get("/p/doyoureallywanttoaskpeppy")
async def peppyDMHandler():
    return (
        b"This user's ID is usually peppy's (when on bancho), "
        b"and is blocked from being messaged by the osu! client."
    )


""" ingame registration """


@router.post("/users")
async def register_account(
    request: Request,
    username: str = Form(..., alias="user[username]"),
    email: str = Form(..., alias="user[user_email]"),
    pw_plaintext: str = Form(..., alias="user[password]"),
    check: int = Form(...),
    cloudflare_country: Optional[str] = Header(None, alias="CF-IPCountry"),
    #
    # TODO: allow nginx to be optional
    forwarded_ip: str = Header(..., alias="X-Forwarded-For"),
    real_ip: str = Header(..., alias="X-Real-IP"),
):
    if not all((username, email, pw_plaintext)):
        return Response(
            content=b"Missing required params",
            status_code=status.HTTP_400_BAD_REQUEST,
        )

    # ensure all args passed
    # are safe for registration.
    errors: Mapping[str, list[str]] = defaultdict(list)

    # Usernames must:
    # - be within 2-15 characters in length
    # - not contain both ' ' and '_', one is fine
    # - not be in the config's `disallowed_names` list
    # - not already be taken by another player
    if not regexes.USERNAME.match(username):
        errors["username"].append("Must be 2-15 characters in length.")

    if "_" in username and " " in username:
        errors["username"].append('May contain "_" and " ", but not both.')

    if username in app.settings.DISALLOWED_NAMES:
        errors["username"].append("Disallowed username; pick another.")

    if "username" not in errors:
        if await players_repo.fetch_one(name=username):
            errors["username"].append("Username already taken by another player.")

    # Emails must:
    # - match the regex `^[^@\s]{1,200}@[^@\s\.]{1,30}\.[^@\.\s]{1,24}$`
    # - not already be taken by another player
    if not regexes.EMAIL.match(email):
        errors["user_email"].append("Invalid email syntax.")
    else:
        if await players_repo.fetch_one(email=email):
            errors["user_email"].append("Email already taken by another player.")

    # Passwords must:
    # - be within 8-32 characters in length
    # - have more than 3 unique characters
    # - not be in the config's `disallowed_passwords` list
    if not 8 <= len(pw_plaintext) <= 32:
        errors["password"].append("Must be 8-32 characters in length.")

    if len(set(pw_plaintext)) <= 3:
        errors["password"].append("Must have more than 3 unique characters.")

    if pw_plaintext.lower() in app.settings.DISALLOWED_PASSWORDS:
        errors["password"].append("That password was deemed too simple.")

    if errors:
        # we have errors to send back, send them back delimited by newlines.
        errors = {k: ["\n".join(v)] for k, v in errors.items()}
        errors_full = {"form_error": {"user": errors}}
        return ORJSONResponse(
            content=errors_full,
            status_code=status.HTTP_400_BAD_REQUEST,
        )

    if check == 0:
        # the client isn't just checking values,
        # they want to register the account now.
        # make the md5 & bcrypt the md5 for sql.
        pw_md5 = hashlib.md5(pw_plaintext.encode()).hexdigest().encode()
        pw_bcrypt = bcrypt.hashpw(pw_md5, bcrypt.gensalt())
        app.state.cache.bcrypt[pw_bcrypt] = pw_md5  # cache result for login

        if cloudflare_country:
            # best case, dev has enabled ip geolocation in the
            # network tab of cloudflare, so it sends the iso code.
            country_acronym = cloudflare_country.lower()
        else:
            # backup method, get the user's ip and
            # do a db lookup to get their country.
            ip = app.state.services.ip_resolver.get_ip(request.headers)

            if not ip.is_private:
                if app.state.services.geoloc_db is not None:
                    # decent case, dev has downloaded a geoloc db from
                    # maxmind, so we can do a local db lookup. (~1-5ms)
                    # https://www.maxmind.com/en/home
                    geoloc = app.state.services.fetch_geoloc_db(ip)
                else:
                    # worst case, we must do an external db lookup
                    # using a public api. (depends, `ping ip-api.com`)
                    geoloc = await app.state.services.fetch_geoloc_web(ip)

                if geoloc is not None:
                    country_acronym = geoloc["country"]["acronym"]
                else:
                    country_acronym = "xx"
            else:
                # localhost, unknown country
                country_acronym = "xx"

        async with app.state.services.database.transaction():
            # add to `users` table.
            player = await players_repo.create(
                name=username,
                email=email,
                pw_bcrypt=pw_bcrypt,
                country=country_acronym,
            )

            # add to `stats` table.
<<<<<<< HEAD
            await stats_repo.create_all_modes(player_id=user_id)
=======
            await app.state.services.database.execute_many(
                "INSERT INTO stats (id, mode) VALUES (:user_id, :mode)",
                [
                    {"user_id": player["id"], "mode": mode}
                    for mode in (
                        0,  # vn!std
                        1,  # vn!taiko
                        2,  # vn!catch
                        3,  # vn!mania
                        4,  # rx!std
                        5,  # rx!taiko
                        6,  # rx!catch
                        8,  # ap!std
                    )
                ],
            )
>>>>>>> 27de93ed

        if app.state.services.datadog:
            app.state.services.datadog.increment("bancho.registrations")

        log(f"<{username} ({player['id']})> has registered!", Ansi.LGREEN)

    return b"ok"  # success


@router.post("/difficulty-rating")
async def difficultyRatingHandler(request: Request):
    return RedirectResponse(
        url=f"https://osu.ppy.sh{request['path']}",
        status_code=status.HTTP_307_TEMPORARY_REDIRECT,
    )<|MERGE_RESOLUTION|>--- conflicted
+++ resolved
@@ -64,11 +64,8 @@
 from app.objects.score import Grade
 from app.objects.score import Score
 from app.objects.score import SubmissionStatus
-<<<<<<< HEAD
+from app.repositories import players as players_repo
 from app.repositories import stats as stats_repo
-=======
-from app.repositories import players as players_repo
->>>>>>> 27de93ed
 from app.utils import escape_enum
 from app.utils import pymysql_encode
 
@@ -1961,26 +1958,7 @@
             )
 
             # add to `stats` table.
-<<<<<<< HEAD
             await stats_repo.create_all_modes(player_id=user_id)
-=======
-            await app.state.services.database.execute_many(
-                "INSERT INTO stats (id, mode) VALUES (:user_id, :mode)",
-                [
-                    {"user_id": player["id"], "mode": mode}
-                    for mode in (
-                        0,  # vn!std
-                        1,  # vn!taiko
-                        2,  # vn!catch
-                        3,  # vn!mania
-                        4,  # rx!std
-                        5,  # rx!taiko
-                        6,  # rx!catch
-                        8,  # ap!std
-                    )
-                ],
-            )
->>>>>>> 27de93ed
 
         if app.state.services.datadog:
             app.state.services.datadog.increment("bancho.registrations")
