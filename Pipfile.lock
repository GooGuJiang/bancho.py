--- conflicted
+++ resolved
@@ -1,11 +1,7 @@
 {
     "_meta": {
         "hash": {
-<<<<<<< HEAD
-            "sha256": "69a7034b333bc70c0e367bc02231bd69607084b4d3cfa2002aa244d132c43ffb"
-=======
             "sha256": "e52f1952c0655b10d3ca8cb7fd8d05d0b042dd0da7f3a6ddb3d32daefaafec9b"
->>>>>>> 701c4627
         },
         "pipfile-spec": 6,
         "requires": {
